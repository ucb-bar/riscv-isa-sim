require_supervisor;

switch(insn.rtype.rb)
{
  case 0:
    set_sr(RA);
    break;
  case 1:
    epc = RA;
    break;
  case 3:
    ebase = RA & ~0xFFF;
    break;
  case 4:
    count = RA;
    break;
  case 5:
    interrupts_pending &= ~(1 << TIMER_IRQ);
    compare = RA;
    break;

  case 16:
<<<<<<< HEAD
    sim->set_tohost(RA);
=======
    tohost = val;
    sim->set_tohost(tohost);
>>>>>>> a9176ab5
    break;

  case 24:
    pcr_k0 = RA;
    break;
  case 25:
    pcr_k1 = RA;
    break;
}<|MERGE_RESOLUTION|>--- conflicted
+++ resolved
@@ -20,12 +20,8 @@
     break;
 
   case 16:
-<<<<<<< HEAD
+    tohost = RA;
     sim->set_tohost(RA);
-=======
-    tohost = val;
-    sim->set_tohost(tohost);
->>>>>>> a9176ab5
     break;
 
   case 24:
