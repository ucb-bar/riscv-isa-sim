--- conflicted
+++ resolved
@@ -1051,13 +1051,10 @@
   }
 };
 
-<<<<<<< HEAD
-=======
 // srmcfg CSR provided by Ssqosid extension
 class srmcfg_csr_t: public masked_csr_t {
  public:
   srmcfg_csr_t(processor_t* const proc, const reg_t addr, const reg_t mask, const reg_t init);
   virtual void verify_permissions(insn_t insn, bool write) const override;
 };
->>>>>>> 4e8d5c93
 #endif