--- conflicted
+++ resolved
@@ -2003,6 +2003,16 @@
       DEFINE_R3TYPE(fsrw);
     }
   }
+
+  if (isa->extension_enabled(EXT_ZICBOM)) {
+    DISASM_INSN("cbo.clean", cbo_clean, 0, {&xrs1});
+    DISASM_INSN("cbo.flush", cbo_flush, 0, {&xrs1});
+    DISASM_INSN("cbo.inval", cbo_inval, 0, {&xrs1});
+  }
+
+  if (isa->extension_enabled(EXT_ZICBOZ)) {
+    DISASM_INSN("cbo.zero", cbo_zero, 0, {&xrs1});
+  }
 }
 
 disassembler_t::disassembler_t(isa_parser_t* isa)
@@ -2016,16 +2026,7 @@
   isa_parser_t fallback_isa(fallback_isa_string.c_str());
   add_instructions(&fallback_isa);
 
-<<<<<<< HEAD
   // finally: instructions with known opcodes but unknown arguments
-=======
-  // ext-cmo
-  DISASM_INSN("cbo.clean", cbo_clean, 0, {&xrs1});
-  DISASM_INSN("cbo.flush", cbo_flush, 0, {&xrs1});
-  DISASM_INSN("cbo.inval", cbo_inval, 0, {&xrs1});
-  DISASM_INSN("cbo.zero", cbo_zero, 0, {&xrs1});
-
->>>>>>> 0531acb7
   add_unknown_insns(this);
 }
 
