<<<<<<< HEAD
=======
get_insn_list = $(shell sed 's/DECLARE_INSN(\(.*\),.*,.*)/\1/' $(1))
get_opcode = $(shell grep \\\<$(2)\\\> $(1) | sed 's/DECLARE_INSN(.*,\(.*\),.*)/\1/')

>>>>>>> 64785705
hwacha_subproject_deps = \
	riscv \
	softfloat \

hwacha_install_prog_srcs = \

hwacha_hdrs = \
	hwacha.h \
	hwacha_xcpt.h \
	decode_hwacha.h \
	decode_hwacha_ut.h \
	decode_hwacha_ut_half.h \
	opcodes_hwacha.h \
	opcodes_hwacha_ut.h \
	opcodes_hwacha_ut_half.h \

hwacha_srcs = \
	hwacha.cc \
	hwacha_disasm.cc \
	cvt16.cc \
	$(hwacha_gen_srcs) \
	$(hwacha_ut_gen_srcs) \
	$(hwacha_ut_half_gen_srcs) \

hwacha_test_srcs =

hwacha_gen_srcs = \
	$(addsuffix .cc, $(call get_insn_list,$(src_dir)/hwacha/opcodes_hwacha.h))

$(hwacha_gen_srcs): %.cc: insns/%.h insn_template_hwacha.cc
	sed 's/NAME/$(subst .cc,,$@)/' $(src_dir)/hwacha/insn_template_hwacha.cc | sed 's/OPCODE/$(call get_opcode,$(src_dir)/hwacha/opcodes_hwacha.h,$(subst .cc,,$@))/' > $@

hwacha_ut_gen_srcs = \
	$(addsuffix .cc, $(call get_insn_list,$(src_dir)/hwacha/opcodes_hwacha_ut.h))

$(hwacha_ut_gen_srcs): %.cc: insns_ut/%.h insn_template_hwacha_ut.cc
	sed 's/NAME/$(subst .cc,,$@)/' $(src_dir)/hwacha/insn_template_hwacha_ut.cc | sed 's/OPCODE/$(call get_opcode,$(src_dir)/hwacha/opcodes_hwacha_ut.h,$(subst .cc,,$@))/' > $@

hwacha_ut_half_gen_srcs = \
	$(addsuffix .cc, $(call get_insn_list,$(src_dir)/hwacha/opcodes_hwacha_ut_half.h))

$(hwacha_ut_half_gen_srcs): %.cc: insns_ut_half/%.h insn_template_hwacha_ut_half.cc
	sed 's/NAME/$(subst .cc,,$@)/' $(src_dir)/hwacha/insn_template_hwacha_ut_half.cc | sed 's/OPCODE/$(call get_opcode,$(src_dir)/hwacha/opcodes_hwacha_ut_half.h,$(subst .cc,,$@))/' > $@<|MERGE_RESOLUTION|>--- conflicted
+++ resolved
@@ -1,9 +1,3 @@
-<<<<<<< HEAD
-=======
-get_insn_list = $(shell sed 's/DECLARE_INSN(\(.*\),.*,.*)/\1/' $(1))
-get_opcode = $(shell grep \\\<$(2)\\\> $(1) | sed 's/DECLARE_INSN(.*,\(.*\),.*)/\1/')
-
->>>>>>> 64785705
 hwacha_subproject_deps = \
 	riscv \
 	softfloat \
